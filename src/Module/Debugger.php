<?php

namespace Sober\Controller\Module;

class Debugger
{
    protected $data;

    public function __construct($data, $type)
    {
        $this->data = $data;
        $this->type = $type;

        $this->sanitize();
        $this->route();
    }

    /**
     * Sanitize
     *
     * Remove __env, app and obLevel arrays from data
     */
    protected function sanitize()
    {
        $this->data = array_diff_key($this->data['__data'], array_flip(['__env', 'app', 'obLevel']));
    }

    /**
     * Route
     *
     * Run method depending on type
     */
    public function route()
    {
        if ($this->type === 'hierarchy') {
            $this->hierarchy();
        }

        if ($this->type === 'dump') {
            $this->dump();
        }

        if ($this->type === 'controller') {
            $this->controller();
        }
    }

    /**
     * Debug Dump
     *
     * Return var_dump of data
     */
    public function dump()
    {
        var_dump($this->data);
    }

    /**
     * Debug Controller
     *
     * Return list of keys from data
     */
    public function controller()
    {
        // unset($this->data['post']);
        echo '<pre><strong>Controller Debugger:</strong><ul>';
        foreach ($this->data as $name => $item) {
            $item = (is_array($item) ? gettype($item) . '[' . count($item) . ']' : gettype($item));
            echo "<li>$" . $name . " &raquo; " . $item . "</li>";
        }
        echo '</ul></pre>';
    }

    /**
     * Debug Hierarchy
     *
     * Return list of hierarchy
     */
    public function hierarchy()
    {
        global $wp_query;
        $templates = (new \Brain\Hierarchy\Hierarchy())->getTemplates($wp_query);
        $templates[] = 'app.php';
        
        $templates = array_map(function ($template) {
            if ($template === 'index') {
                $template = 'index.php';
            }
            if (strpos($template, '.blade.php')) {
                $template = str_replace('.blade', '', $template);
            }
            return basename($template);
        }, $templates);
        
        $templates = array_reverse(array_unique($templates));

        $path = get_stylesheet_directory() . '/controllers';
<<<<<<< HEAD
        $path = (has_filter('sober/controller/path') ? apply_filters('sober/controller/path', rtrim($path)) : $path);
=======
        $path = (has_filter('sober/controller/path') ? apply_filters('sober/controller/path', rtrim($path)) : dirname(get_template_directory()) . '/app/controllers');
>>>>>>> efbda3d2
        $path = basename($path);

        echo '<pre><strong>Hierarchy Debugger:</strong><ul>';
        foreach ($templates as $template) {
            echo "<li>" . $path . '/' . $template . "</li>";
        }
        echo '</ul></pre>';
    }
}<|MERGE_RESOLUTION|>--- conflicted
+++ resolved
@@ -95,11 +95,7 @@
         $templates = array_reverse(array_unique($templates));
 
         $path = get_stylesheet_directory() . '/controllers';
-<<<<<<< HEAD
-        $path = (has_filter('sober/controller/path') ? apply_filters('sober/controller/path', rtrim($path)) : $path);
-=======
         $path = (has_filter('sober/controller/path') ? apply_filters('sober/controller/path', rtrim($path)) : dirname(get_template_directory()) . '/app/controllers');
->>>>>>> efbda3d2
         $path = basename($path);
 
         echo '<pre><strong>Hierarchy Debugger:</strong><ul>';
