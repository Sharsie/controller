<?php

namespace Sober\Controller\Module;

class Debugger
{
    protected $data;

    public function __construct($data, $type)
    {
        $this->data = $data;
        $this->type = $type;

        $this->sanitize();
        $this->route();
    }

    /**
     * Sanitize
     *
     * Remove __env, app and obLevel arrays from data
     */
    protected function sanitize()
    {
        $this->data = array_diff_key($this->data['__data'], array_flip(['__env', 'app', 'obLevel']));
    }

    /**
     * Route
     *
     * Run method depending on type
     */
    public function route()
    {
        if ($this->type === 'hierarchy') {
            $this->hierarchy();
        }

        if ($this->type === 'dump') {
            $this->dump();
        }

        if ($this->type === 'controller') {
            $this->controller();
        }
    }

    /**
     * Debug Dump
     *
     * Return var_dump of data
     */
    public function dump()
    {
        var_dump($this->data);
    }

    /**
     * Debug Controller
     *
     * Return list of keys from data
     */
    public function controller()
    {
        // unset($this->data['post']);
        echo '<pre><strong>Controller Debugger:</strong><ul>';
        foreach ($this->data as $name => $item) {
            $item = (is_array($item) ? gettype($item) . '[' . count($item) . ']' : gettype($item));
            echo "<li>$" . $name . " &raquo; " . $item . "</li>";
        }
        echo '</ul></pre>';
    }

    /**
     * Debug Hierarchy
     *
     * Return list of hierarchy
     */
    public function hierarchy()
    {
        global $wp_query;
        $templates = (new \Brain\Hierarchy\Hierarchy())->getTemplates($wp_query);
        $templates[] = 'app.php';
        $templates = array_reverse($templates);
        $path = get_stylesheet_directory() . '/controllers';
        $path = (has_filter('sober/controller/path') ? apply_filters('sober/controller/path', rtrim($path)) : get_stylesheet_directory() . '/controllers');
<<<<<<< HEAD
        $path = basename($path);
=======
        $path = str_replace($path, substr($path, strripos($path, '/')), $path);
>>>>>>> f45eddf3
        echo '<pre><strong>Hierarchy Debugger:</strong><ul>';
        foreach ($templates as $template) {
            if (strpos($template, '.blade.php') || $template === 'index.php') {
                continue;
            }
            if ($template === 'index') {
                $template = 'index.php';
            }
            echo "<li>" . $path . '/' . $template . "</li>";
        }
        echo '</ul></pre>';
    }
}<|MERGE_RESOLUTION|>--- conflicted
+++ resolved
@@ -84,11 +84,7 @@
         $templates = array_reverse($templates);
         $path = get_stylesheet_directory() . '/controllers';
         $path = (has_filter('sober/controller/path') ? apply_filters('sober/controller/path', rtrim($path)) : get_stylesheet_directory() . '/controllers');
-<<<<<<< HEAD
         $path = basename($path);
-=======
-        $path = str_replace($path, substr($path, strripos($path, '/')), $path);
->>>>>>> f45eddf3
         echo '<pre><strong>Hierarchy Debugger:</strong><ul>';
         foreach ($templates as $template) {
             if (strpos($template, '.blade.php') || $template === 'index.php') {
